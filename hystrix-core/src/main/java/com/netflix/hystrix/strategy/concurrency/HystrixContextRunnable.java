/**
 * Copyright 2012 Netflix, Inc.
 * 
 * Licensed under the Apache License, Version 2.0 (the "License");
 * you may not use this file except in compliance with the License.
 * You may obtain a copy of the License at
 * 
 * http://www.apache.org/licenses/LICENSE-2.0
 * 
 * Unless required by applicable law or agreed to in writing, software
 * distributed under the License is distributed on an "AS IS" BASIS,
 * WITHOUT WARRANTIES OR CONDITIONS OF ANY KIND, either express or implied.
 * See the License for the specific language governing permissions and
 * limitations under the License.
 */
package com.netflix.hystrix.strategy.concurrency;

import java.util.concurrent.Callable;

<<<<<<< HEAD
import com.netflix.hystrix.strategy.HystrixPlugins;

=======
>>>>>>> fc99fcef
/**
 * Wrapper around {@link Runnable} that manages the {@link HystrixRequestContext} initialization and cleanup for the execution of the {@link Runnable}
 * 
 * @ExcludeFromJavadoc
 */
public class HystrixContextRunnable implements Runnable {

    private final Callable<Void> actual;
    private final HystrixRequestContext parentThreadState;

<<<<<<< HEAD
    public HystrixContextRunnable(Runnable actual) {
        this(HystrixPlugins.getInstance().getConcurrencyStrategy(), actual);
    }
    
=======
>>>>>>> fc99fcef
    public HystrixContextRunnable(HystrixConcurrencyStrategy concurrencyStrategy, final Runnable actual) {
        this.actual = concurrencyStrategy.wrapCallable(new Callable<Void>() {

            @Override
            public Void call() throws Exception {
                actual.run();
                return null;
            }

        });
        this.parentThreadState = HystrixRequestContext.getContextForCurrentThread();
    }

    @Override
    public void run() {
        HystrixRequestContext existingState = HystrixRequestContext.getContextForCurrentThread();
        try {
            // set the state of this thread to that of its parent
            HystrixRequestContext.setContextOnCurrentThread(parentThreadState);
            // execute actual Callable with the state of the parent
            try {
                actual.call();
            } catch (Exception e) {
                throw new RuntimeException(e);
            }
        } finally {
            // restore this thread back to its original state
            HystrixRequestContext.setContextOnCurrentThread(existingState);
        }
    }

}<|MERGE_RESOLUTION|>--- conflicted
+++ resolved
@@ -17,11 +17,6 @@
 
 import java.util.concurrent.Callable;
 
-<<<<<<< HEAD
-import com.netflix.hystrix.strategy.HystrixPlugins;
-
-=======
->>>>>>> fc99fcef
 /**
  * Wrapper around {@link Runnable} that manages the {@link HystrixRequestContext} initialization and cleanup for the execution of the {@link Runnable}
  * 
@@ -32,13 +27,6 @@
     private final Callable<Void> actual;
     private final HystrixRequestContext parentThreadState;
 
-<<<<<<< HEAD
-    public HystrixContextRunnable(Runnable actual) {
-        this(HystrixPlugins.getInstance().getConcurrencyStrategy(), actual);
-    }
-    
-=======
->>>>>>> fc99fcef
     public HystrixContextRunnable(HystrixConcurrencyStrategy concurrencyStrategy, final Runnable actual) {
         this.actual = concurrencyStrategy.wrapCallable(new Callable<Void>() {
 
